--- conflicted
+++ resolved
@@ -1,17 +1,11 @@
 #![doc = include_str!("../README.md")]
 use std::sync::Once;
 
-<<<<<<< HEAD
-pub mod cipher;
-//pub mod block_ciphers;
-//pub mod chacha;
-=======
 pub mod chacha;
 pub mod cipher;
->>>>>>> bebbfc44
 pub mod ecc;
 pub mod errors;
-//pub mod gcm;
+pub mod gcm;
 pub mod hash;
 pub mod hkdf;
 pub mod hmac;
