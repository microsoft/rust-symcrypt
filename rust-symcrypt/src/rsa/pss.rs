--- conflicted
+++ resolved
@@ -111,9 +111,7 @@
         }
     }
 }
-
 // Todo: Add tests for pss for sha1 
-
 
 #[cfg(test)]
 mod test {
@@ -183,14 +181,10 @@
             .pss_verify(&hashed_message, &signature, hash_algorithm, salt_length)
             .unwrap_err();
 
-<<<<<<< HEAD
         assert!(matches!(
             verify_result,
             SymCryptError::SignatureVerificationFailure | SymCryptError::InvalidArgument
         ));
-=======
-        assert!(matches!(verify_result, SymCryptError::SignatureVerificationFailure | SymCryptError::InvalidArgument));
->>>>>>> 0cc27c3d
     }
 
     #[test]
@@ -214,11 +208,7 @@
             .unwrap();
 
         // tamper with signature
-<<<<<<< HEAD
         signature[1] ^= 0xFF; // modifying second element, If we modify the first we will get InvalidArgument error instead.
-=======
-        signature[1] = 0xFF; // modifying second element, If we modify the first we will get InvalidArgument error instead.
->>>>>>> 0cc27c3d
 
         let verify_result = public_key
             .pss_verify(&hashed_message, &signature, hash_algorithm, salt_length)
