//! PKCS1 functions for [`RsaKey`]. For more info please refer to symcrypt.h
//!
//! # Examples
//!
//! ## Sign and Verify using RsaKey
//!
//! ```rust
//! use symcrypt::rsa::{RsaKey, RsaKeyUsage};
//! use symcrypt::hash::{sha256, HashAlgorithm};
//!
//! // Generate key pair.
//! let key_pair = RsaKey::generate_key_pair(2048, None, RsaKeyUsage::SignAndEncrypt).unwrap();
//!
//! // Set up message.
//! let hashed_message = sha256(b"hello world");
//! let hash_algorithm = HashAlgorithm::Sha256;
//!
//! // Create signature.
//! let signature = key_pair.pkcs1_sign(&hashed_message, hash_algorithm).unwrap();
//!
//! // Create Public Key to verify signature.
//! let public_key_blob = key_pair.export_public_key_blob().unwrap();
//! let public_key = RsaKey::set_public_key(&public_key_blob.modulus, &public_key_blob.pub_exp, RsaKeyUsage::SignAndEncrypt).unwrap();
//!
//! // Verify signature.
//! let verify_result = public_key.pkcs1_verify(&hashed_message, &signature, hash_algorithm);
//! assert!(verify_result.is_ok());
//! ```
//!
//! ## Encrypt and Decrypt using RsaKey
//! Pkcs1 Encrypt and Decrypt functions are considered weak crypto and are only available when the `pkcs1-encrypt-decrypt` feature is enabled.
//!
//! In your `Cargo.toml`
//!
//! `symcrypt = {version = "0.4.0", features = ["pkcs1-encrypt-decrypt"]}`
//!
//! ```rust
//! #[cfg(feature = "pkcs1-encrypt-decrypt")]
//! {
//! use symcrypt::rsa::{RsaKey, RsaKeyUsage};
//! use symcrypt::errors::SymCryptError;
<<<<<<< HEAD
//!
=======
//! 
>>>>>>> 03a38446
//! // Generate key pair.
//! let key_pair = RsaKey::generate_key_pair(2048, None, RsaKeyUsage::SignAndEncrypt).unwrap();
//!
//! // Set up message.
//! let message = b"example message";
//!
//! // Encrypt message.
//! let encrypted_message = key_pair.pkcs1_encrypt(message).unwrap();
//!
//! // Decrypt message.
//! let mut plaintext_buffer = vec![0u8; encrypted_message.len()]; // Buffer must be large enough to store the decrypted message.
//! let mut result_size = 0;
//! let res = key_pair.pkcs1_decrypt(&encrypted_message, &mut plaintext_buffer, &mut result_size);
//!
//! // Check if decryption was successful.
//! assert_eq!(res, SymCryptError::NoError);
//!
//! // Truncate buffer to the size of the decrypted message.
//! plaintext_buffer.truncate(result_size as usize);
//! assert_eq!(plaintext_buffer, message);
//! }
//! ```
//!
use crate::errors::SymCryptError;
use crate::hash::HashAlgorithm;
use crate::rsa::RsaKey;
#[cfg(feature = "pkcs1-encrypt-decrypt")]
use crate::symcrypt_random;
use crate::NumberFormat;

/// Impl for Pkcs1 RSA via [`RsaKey`]
impl RsaKey {
    /// `pcks1_sign()` signs a hashed message using the private key of [`RsaKey`] and returns a `Vec<u8>` representing the signature,
    /// or a [`SymCryptError`] if the operation fails.
    ///
    /// `hashed_message` is a `&[u8]` representing the hashed message to be signed.
    ///
    /// `hash_algorithm` is a [`HashAlgorithm`] representing the hash algorithm used to hash the message.
    ///
    /// This function will fail with [`SymCryptError::InvalidArgument`] if [`RsaKey`] does not have a private key attached.
    pub fn pkcs1_sign(
        &self,
        hashed_message: &[u8],
        hash_algorithm: HashAlgorithm,
    ) -> Result<Vec<u8>, SymCryptError> {
        let mut result_size = 0;
        let modulus_size = self.get_size_of_modulus();
        let mut signature = vec![0u8; modulus_size as usize];
        let converted_hash_oids = hash_algorithm.to_oid_list();
        unsafe {
            // SAFETY: FFI calls
            match symcrypt_sys::SymCryptRsaPkcs1Sign(
                self.inner(),
                hashed_message.as_ptr(),
                hashed_message.len() as symcrypt_sys::SIZE_T,
                converted_hash_oids.as_ptr(),
                converted_hash_oids.len() as symcrypt_sys::SIZE_T,
                0, // Setting ASN.1 OID in previous parameters.
                NumberFormat::MSB.to_symcrypt_format(),
                signature.as_mut_ptr(),
                modulus_size as symcrypt_sys::SIZE_T,
                &mut result_size,
            ) {
                symcrypt_sys::SYMCRYPT_ERROR_SYMCRYPT_NO_ERROR => Ok(signature),
                err => Err(err.into()),
            }
        }
    }

    /// `pcks1_decrypt()` decrypts an encrypted message using the private key of [`RsaKey`] and returns [`SymCryptError`] which the caller must check before continuing.
    ///
    /// Pkcs1 decryption is weak crypto, is very fragile, and susceptible to padding attacks. It is recommended to use `RsaKey::oaep_decrypt` instead.
    /// Pkcs1 decryption should only be used for compatibility with legacy systems, to enable pkcs1 decryption, enable the `pkcs1-encrypt-decrypt` feature.
    ///
    /// `encrypted_message` is a `&[u8]` representing the encrypted message to be decrypted.
    ///
    /// `plaintext_buffer` takes in a `&mut [u8]` representing a mutable buffer to store the decrypted message. The buffer will be filled with the decrypted message if the operation is successful.
    /// This buffer will be randomized before `pcks1_decrypt` is called, you must extract your result from the buffer via the `result_size` parameter if the operation is successful.
    /// The size of the buffer should should be large enough to store the result of the decrypted message, if the buffer is to small, this function will return a [`SymCryptError::BufferTooSmall`].
    ///
    /// `result_size` is a `&mut usize` representing the size of the decrypted message. This value will be set to the size of the decrypted message if the operation is successful.
    ///
    /// This function will always return a `SymCryptError`, caller must check the return value to determine if the decryption was successful before using the `plaintext_buffer` or `result_size`.
    #[cfg(feature = "pkcs1-encrypt-decrypt")]
    pub fn pkcs1_decrypt(
        &self,
        encrypted_message: &[u8],
        plaintext_buffer: &mut [u8],
        result_size: &mut usize,
    ) -> SymCryptError {
        symcrypt_random(plaintext_buffer);

        // Create a local SIZE_T variable to hold the result size
        let mut internal_result_size: symcrypt_sys::SIZE_T = 0;

        let error = unsafe {
            // SAFETY: FFI call with appropriate type casting
            symcrypt_sys::SymCryptRsaPkcs1Decrypt(
                self.inner(),
                encrypted_message.as_ptr(),
                encrypted_message.len() as symcrypt_sys::SIZE_T,
                NumberFormat::MSB.to_symcrypt_format(),
                0, // No flags can be set
                plaintext_buffer.as_mut_ptr(),
                plaintext_buffer.len() as symcrypt_sys::SIZE_T,
                &mut internal_result_size as *mut symcrypt_sys::SIZE_T,
            )
        };
        // Convert internal_result_size to usize and assign it to result_size
        *result_size = internal_result_size as usize;

        error.into()
    }

    /// `pkcs1_verify()` returns a [`SymCryptError`] if the signature verification fails and `Ok(())` if the verification is successful.
    ///
    /// Caller must check the return value to determine if the signature is valid before continuing.
    ///
    /// `hashed_message` is a `&[u8]` representing the hashed message to be verified.
    ///
    /// `signature` is a `&[u8]` representing the signature to be verified.
    ///
    /// `hash_algorithm` is a [`HashAlgorithm`] representing the hash algorithm used to hash the message.
    pub fn pkcs1_verify(
        &self,
        hashed_message: &[u8],
        signature: &[u8],
        hash_algorithm: HashAlgorithm,
    ) -> Result<(), SymCryptError> {
        let converted_hash_oids = hash_algorithm.to_oid_list();
        unsafe {
            // SAFETY: FFI calls
            match symcrypt_sys::SymCryptRsaPkcs1Verify(
                self.inner(),
                hashed_message.as_ptr(),
                hashed_message.len() as symcrypt_sys::SIZE_T,
                signature.as_ptr(),
                signature.len() as symcrypt_sys::SIZE_T,
                NumberFormat::MSB.to_symcrypt_format(), // Only MSB is supported
                converted_hash_oids.as_ptr(),
                converted_hash_oids.len() as symcrypt_sys::SIZE_T,
                0,
            ) {
                symcrypt_sys::SYMCRYPT_ERROR_SYMCRYPT_NO_ERROR => Ok(()),
                err => Err(err.into()),
            }
        }
    }

    /// `pkcs1_encrypt()` encrypts a message using the public key of the key pair and returns a `Vec<u8>` representing the encrypted message,
    /// or a [`SymCryptError`] if the operation fails.
    ///
    /// pkcs1 encryption is considered weak crypto, and should only be used for compatibility with legacy systems. To enable pkcs1 encryption, enable the `pkcs1-encrypt-decrypt` feature.
    ///
    /// `message` is a `&[u8]` representing the message to be encrypted.
    #[cfg(feature = "pkcs1-encrypt-decrypt")]
    pub fn pkcs1_encrypt(&self, message: &[u8]) -> Result<Vec<u8>, SymCryptError> {
        let mut result_size = 0;
        let size_of_modulus = self.get_size_of_modulus();
        let mut encrypted_buffer = vec![0u8; size_of_modulus as usize];
        unsafe {
            // SAFETY: FFI calls
            match symcrypt_sys::SymCryptRsaPkcs1Encrypt(
                self.inner(),
                message.as_ptr(),
                message.len() as symcrypt_sys::SIZE_T,
                0, // No flags can be set
                NumberFormat::MSB.to_symcrypt_format(),
                encrypted_buffer.as_mut_ptr(),
                size_of_modulus as symcrypt_sys::SIZE_T,
                &mut result_size,
            ) {
                symcrypt_sys::SYMCRYPT_ERROR_SYMCRYPT_NO_ERROR => Ok(encrypted_buffer),
                err => Err(err.into()),
            }
        }
    }
}

#[cfg(test)]
mod tests {
    use super::*;
    use crate::hash::{sha256, HashAlgorithm};
    use crate::rsa::{RsaKey, RsaKeyUsage};

    #[test]
    fn test_pkcs1_sign_verify() {
        let key_pair = RsaKey::generate_key_pair(2048, None, RsaKeyUsage::SignAndEncrypt).unwrap();

        let public_key_blob = key_pair.export_public_key_blob().unwrap();
        let public_key = RsaKey::set_public_key(
            &public_key_blob.modulus,
            &public_key_blob.pub_exp,
            RsaKeyUsage::SignAndEncrypt,
        )
        .unwrap();

        let hashed_message = sha256(b"hello world");
        let hash_algorithm = HashAlgorithm::Sha256;

        let signature = key_pair
            .pkcs1_sign(&hashed_message, hash_algorithm)
            .unwrap();
        let verify_result = public_key.pkcs1_verify(&hashed_message, &signature, hash_algorithm);

        assert!(verify_result.is_ok());
    }

    #[test]
    #[cfg(feature = "pkcs1-encrypt-decrypt")]
    fn test_pkcs1_encrypt_decrypt() {
        let key_pair = RsaKey::generate_key_pair(2048, None, RsaKeyUsage::SignAndEncrypt).unwrap();
        let message = b"example message";

        let encrypted_message = key_pair.pkcs1_encrypt(message).unwrap();

        let mut plaintext_buffer = vec![0u8; encrypted_message.len()];
        let mut result_size = 0;
        let res =
            key_pair.pkcs1_decrypt(&encrypted_message, &mut plaintext_buffer, &mut result_size);
        assert_eq!(res, SymCryptError::NoError);
        plaintext_buffer.truncate(result_size as usize);
        assert_eq!(plaintext_buffer, message);
    }

    #[test]
    #[cfg(feature = "pkcs1-encrypt-decrypt")]
    fn test_pkcs1_encrypt_decrypt_big_buffer() {
        let key_pair = RsaKey::generate_key_pair(2048, None, RsaKeyUsage::SignAndEncrypt).unwrap();
        let message = b"example message";

        let encrypted_message = key_pair.pkcs1_encrypt(message).unwrap();

        let mut plaintext_buffer = vec![0u8; 100]; // very large buffer in relation to the provided message
        let mut result_size = 0;
        let res =
            key_pair.pkcs1_decrypt(&encrypted_message, &mut plaintext_buffer, &mut result_size);
        assert_eq!(res, SymCryptError::NoError);
        assert_eq!(result_size, message.len() as usize);
        assert_eq!(plaintext_buffer.len(), 100);
        plaintext_buffer.truncate(result_size as usize);
        assert_eq!(plaintext_buffer, message);
    }

    #[test]
    #[cfg(feature = "pkcs1-encrypt-decrypt")]
    fn test_pkcs1_encrypt_decrypt_buffer_too_small() {
        let key_pair = RsaKey::generate_key_pair(2048, None, RsaKeyUsage::SignAndEncrypt).unwrap();
        let message = b"example message";

        let encrypted_message = key_pair.pkcs1_encrypt(message).unwrap();

        let mut plaintext_buffer = vec![0u8; 5]; // buffer must be at least the size of the message.
        let mut result_size = 0;
        let res =
            key_pair.pkcs1_decrypt(&encrypted_message, &mut plaintext_buffer, &mut result_size);
        assert_eq!(res, SymCryptError::BufferTooSmall);
        plaintext_buffer.truncate(result_size as usize);
        assert_ne!(plaintext_buffer, message);
    }

    #[test]
    #[cfg(feature = "pkcs1-encrypt-decrypt")]
    fn test_pkcs1_encrypt_with_public_key() {
        let key_pair = RsaKey::generate_key_pair(2048, None, RsaKeyUsage::SignAndEncrypt).unwrap();
        let message = b"example message";

        let public_key_blob = key_pair.export_public_key_blob().unwrap();
        let public_key = RsaKey::set_public_key(
            &public_key_blob.modulus,
            &public_key_blob.pub_exp,
            RsaKeyUsage::Encrypt,
        )
        .unwrap();

        let mut plaintext_buffer = vec![0u8; message.len()];
        let mut result_size = 0;
        let encrypted_message = public_key.pkcs1_encrypt(message).unwrap();
        let res =
            key_pair.pkcs1_decrypt(&encrypted_message, &mut plaintext_buffer, &mut result_size);
        assert_eq!(res, SymCryptError::NoError);
        plaintext_buffer.truncate(result_size as usize);
        assert_eq!(plaintext_buffer, message);
    }

    #[test]
    fn test_pkcs1_sign_verify_with_different_keys() {
        let signing_key_pair =
            RsaKey::generate_key_pair(2048, None, RsaKeyUsage::SignAndEncrypt).unwrap();

        let verifying_key_pair =
            RsaKey::generate_key_pair(2048, None, RsaKeyUsage::SignAndEncrypt).unwrap();

        let hashed_message = sha256(b"hello world");
        let hash_algorithm = HashAlgorithm::Sha256;

        let signature = signing_key_pair
            .pkcs1_sign(&hashed_message, hash_algorithm)
            .unwrap();

        let public_key_blob = verifying_key_pair.export_public_key_blob().unwrap();
        let public_key = RsaKey::set_public_key(
            &public_key_blob.modulus,
            &public_key_blob.pub_exp,
            RsaKeyUsage::SignAndEncrypt,
        )
        .unwrap();

        let verify_result = public_key
            .pkcs1_verify(&hashed_message, &signature, hash_algorithm)
            .unwrap_err();

        assert!(matches!(
            verify_result,
            SymCryptError::SignatureVerificationFailure | SymCryptError::InvalidArgument
        ));
    }

    #[test]
    fn test_pkcs1_verify_with_tampered_message() {
        let key_pair = RsaKey::generate_key_pair(2048, None, RsaKeyUsage::SignAndEncrypt).unwrap();

        let public_key_blob = key_pair.export_public_key_blob().unwrap();
        let public_key = RsaKey::set_public_key(
            &public_key_blob.modulus,
            &public_key_blob.pub_exp,
            RsaKeyUsage::SignAndEncrypt,
        )
        .unwrap();

        let mut hashed_message = sha256(b"hello world");
        let hash_algorithm = HashAlgorithm::Sha256;

        let signature = key_pair
            .pkcs1_sign(&hashed_message, hash_algorithm)
            .unwrap();

        // tamper with message
        hashed_message[0] ^= 0xFF;

        let verify_result = public_key
            .pkcs1_verify(&hashed_message, &signature, hash_algorithm)
            .unwrap_err();

        assert_eq!(verify_result, SymCryptError::SignatureVerificationFailure);
    }

    #[test]
    #[cfg(feature = "pkcs1-encrypt-decrypt")]
    fn test_pkcs1_decrypt_with_invalid_data() {
        let key_pair = RsaKey::generate_key_pair(2048, None, RsaKeyUsage::SignAndEncrypt).unwrap();

        let message = b"example message";

        let encrypted_message = key_pair.pkcs1_encrypt(message).unwrap();

        let mut invalid_encrypted_message = encrypted_message.clone();
        invalid_encrypted_message[0] ^= 0xFF;

        let mut plaintext_buffer = vec![0u8; encrypted_message.len()];
        let mut result_size = 0;

        let res = key_pair.pkcs1_decrypt(
            &invalid_encrypted_message,
            &mut plaintext_buffer,
            &mut result_size,
        );
        assert_eq!(res, SymCryptError::InvalidArgument);
    }

    #[test]
    #[cfg(feature = "pkcs1-encrypt-decrypt")]
    fn test_pkcs1_encrypt_with_wrong_key_usage() {
        let key_pair = RsaKey::generate_key_pair(2048, None, RsaKeyUsage::Sign).unwrap();
        let message = b"example message";

        let encrypt_result = key_pair.pkcs1_encrypt(message).unwrap_err();
        assert_eq!(encrypt_result, SymCryptError::InvalidArgument);
    }

    #[test]
    fn test_pkcs1_sign_with_wrong_key_usage() {
        let key_pair = RsaKey::generate_key_pair(2048, None, RsaKeyUsage::Encrypt).unwrap();

        let hashed_message = sha256(b"hello world");
        let hash_algorithm = HashAlgorithm::Sha256;

        let sign_result = key_pair
            .pkcs1_sign(&hashed_message, hash_algorithm)
            .unwrap_err();
        assert_eq!(sign_result, SymCryptError::InvalidArgument);
    }

    #[test]
    #[cfg(feature = "pkcs1-encrypt-decrypt")]
    fn test_pkcs1_decrypt_with_public_key() {
        let key_pair = RsaKey::generate_key_pair(2048, None, RsaKeyUsage::SignAndEncrypt).unwrap();
        let message = b"example message";

        let public_key_blob = key_pair.export_public_key_blob().unwrap();
        let public_key = RsaKey::set_public_key(
            &public_key_blob.modulus,
            &public_key_blob.pub_exp,
            RsaKeyUsage::Encrypt,
        )
        .unwrap();

        let mut plaintext_buffer = vec![0u8; message.len()];
        let mut result_size = 0;

        let encrypted_message = public_key.pkcs1_encrypt(message).unwrap();
        let result =
            public_key.pkcs1_decrypt(&encrypted_message, &mut plaintext_buffer, &mut result_size);

        assert_eq!(result, SymCryptError::InvalidArgument);
    }

    #[test]
    fn test_pkcs1_sign_with_public_key() {
        let key_pair = RsaKey::generate_key_pair(2048, None, RsaKeyUsage::SignAndEncrypt).unwrap();

        let public_key_blob = key_pair.export_public_key_blob().unwrap();
        let public_key = RsaKey::set_public_key(
            &public_key_blob.modulus,
            &public_key_blob.pub_exp,
            RsaKeyUsage::Encrypt,
        )
        .unwrap();

        let hashed_message = sha256(b"hello world");
        let hash_algorithm = HashAlgorithm::Sha256;

        let result = public_key
            .pkcs1_sign(&hashed_message, hash_algorithm)
            .unwrap_err();
        assert_eq!(result, SymCryptError::InvalidArgument);
    }
}<|MERGE_RESOLUTION|>--- conflicted
+++ resolved
@@ -39,11 +39,7 @@
 //! {
 //! use symcrypt::rsa::{RsaKey, RsaKeyUsage};
 //! use symcrypt::errors::SymCryptError;
-<<<<<<< HEAD
-//!
-=======
-//! 
->>>>>>> 03a38446
+//!
 //! // Generate key pair.
 //! let key_pair = RsaKey::generate_key_pair(2048, None, RsaKeyUsage::SignAndEncrypt).unwrap();
 //!
